--- conflicted
+++ resolved
@@ -6,11 +6,7 @@
 
 
 def random_search_next_run(
-<<<<<<< HEAD
-    sweep_config: Union[dict, SweepConfig], validate: bool = True
-=======
     sweep_config: Union[dict, SweepConfig], validate: bool = False
->>>>>>> 24ccf1bc
 ) -> SweepRun:
     """Suggest runs with Hyperparameters sampled randomly from specified distributions.
 

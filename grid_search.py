import itertools
import random
import hashlib
import yaml
from typing import Any, List, Optional, Union

from .config.cfg import SweepConfig
from .run import SweepRun
from .params import HyperParameter, HyperParameterSet


def yaml_hash(value: Any) -> str:
    return hashlib.md5(
        yaml.dump(value, default_flow_style=True, sort_keys=True).encode("ascii")
    ).hexdigest()


def grid_search_next_runs(
    runs: List[SweepRun],
    sweep_config: Union[dict, SweepConfig],
    validate: bool = False,
    n: int = 1,
    randomize_order: bool = False,
) -> List[Optional[SweepRun]]:
    """Suggest runs with Hyperparameters drawn from a grid.

    >>> suggestion = grid_search_next_runs([], {'method': 'grid', 'parameters': {'a': {'values': [1, 2, 3]}}})
    >>> assert suggestion[0].config['a']['value'] == 1

    Args:
        runs: The runs in the sweep.
        sweep_config: The sweep's config.
        randomize_order: Whether to randomize the order of the grid search.
        n: The number of runs to draw
        validate: Whether to validate `sweep_config` against the SweepConfig JSONschema.
           If true, will raise a Validation error if `sweep_config` does not conform to
           the schema. If false, will attempt to run the sweep with an unvalidated schema.

    Returns:
        The suggested runs.
    """

    # make sure the sweep config is valid
    if validate:
        sweep_config = SweepConfig(sweep_config)

    if sweep_config["method"] != "grid":
        raise ValueError("Invalid sweep configuration for grid_search_next_run.")

    if "parameters" not in sweep_config:
        raise ValueError('Grid search requires "parameters" section')
    params = HyperParameterSet.from_config(sweep_config["parameters"])

    # Check that all parameters are categorical or constant
    for p in params:
        if p.type != HyperParameter.CATEGORICAL and p.type != HyperParameter.CONSTANT:
            raise ValueError(
                "Parameter %s is a disallowed type with grid search. Grid search requires all parameters to be categorical or constant"
                % p.name
            )

    # we can only deal with discrete params in a grid search
    discrete_params = HyperParameterSet(
        [p for p in params if p.type == HyperParameter.CATEGORICAL]
    )
    constant_params = HyperParameterSet(
        [p for p in params if p.type == HyperParameter.CONSTANT]
    )
    constant_config = constant_params.to_config()

    # build an iterator over all combinations of param values
    param_names = [p.name for p in discrete_params]
    param_values = [p.config["values"] for p in discrete_params]
    param_hashes = [
        [yaml_hash(value) for value in p.config["values"]] for p in discrete_params
    ]
    value_hash_lookup = {
        name: dict(zip(hashes, vals))
        for name, vals, hashes in zip(param_names, param_values, param_hashes)
    }

    all_param_hashes = set(itertools.product(*param_hashes))
    param_hashes_seen = set(
        [
            tuple(
                yaml_hash(run.config[name]["value"])
                for name in param_names
                if name in run.config
            )
            for run in runs
        ]
    )

    # this is O(N) due to the O(1) complexity of individual hash lookups; previous implementation was O(N^2)
<<<<<<< HEAD
    remaining_params = list(all_param_values - param_values_seen)
    n_remaining = len(remaining_params)
=======
    remaining_hashes = list(all_param_hashes - param_hashes_seen)
>>>>>>> 30f5efec

    if randomize_order:
        random.shuffle(remaining_hashes)

<<<<<<< HEAD
    retval: List[Optional[SweepRun]] = []
    for i in range(min(n, n_remaining)):
        next_value = remaining_params.pop(0)
        for param, value in zip(discrete_params, next_value):
            param.value = tuple_to_list(value)

        output_config = discrete_params.to_config()
        output_config.update(constant_config)
        run = SweepRun(config=output_config)
        retval.append(run)

    if n > n_remaining:
        retval.append(None)
=======
    # we have searched over the entire parameter space
    if len(remaining_hashes) == 0:
        return None

    for param, hash_val in zip(discrete_params, remaining_hashes[0]):
        param.value = value_hash_lookup[param.name][hash_val]
>>>>>>> 30f5efec

    return retval<|MERGE_RESOLUTION|>--- conflicted
+++ resolved
@@ -15,29 +15,27 @@
     ).hexdigest()
 
 
-def grid_search_next_runs(
+def grid_search_next_run(
     runs: List[SweepRun],
     sweep_config: Union[dict, SweepConfig],
     validate: bool = False,
-    n: int = 1,
     randomize_order: bool = False,
-) -> List[Optional[SweepRun]]:
+) -> Optional[SweepRun]:
     """Suggest runs with Hyperparameters drawn from a grid.
 
-    >>> suggestion = grid_search_next_runs([], {'method': 'grid', 'parameters': {'a': {'values': [1, 2, 3]}}})
-    >>> assert suggestion[0].config['a']['value'] == 1
+    >>> suggestion = grid_search_next_run([], {'method': 'grid', 'parameters': {'a': {'values': [1, 2, 3]}}})
+    >>> assert suggestion.config['a']['value'] == 1
 
     Args:
         runs: The runs in the sweep.
         sweep_config: The sweep's config.
         randomize_order: Whether to randomize the order of the grid search.
-        n: The number of runs to draw
         validate: Whether to validate `sweep_config` against the SweepConfig JSONschema.
            If true, will raise a Validation error if `sweep_config` does not conform to
            the schema. If false, will attempt to run the sweep with an unvalidated schema.
 
     Returns:
-        The suggested runs.
+        The suggested run.
     """
 
     # make sure the sweep config is valid
@@ -63,10 +61,6 @@
     discrete_params = HyperParameterSet(
         [p for p in params if p.type == HyperParameter.CATEGORICAL]
     )
-    constant_params = HyperParameterSet(
-        [p for p in params if p.type == HyperParameter.CONSTANT]
-    )
-    constant_config = constant_params.to_config()
 
     # build an iterator over all combinations of param values
     param_names = [p.name for p in discrete_params]
@@ -92,37 +86,16 @@
     )
 
     # this is O(N) due to the O(1) complexity of individual hash lookups; previous implementation was O(N^2)
-<<<<<<< HEAD
-    remaining_params = list(all_param_values - param_values_seen)
-    n_remaining = len(remaining_params)
-=======
     remaining_hashes = list(all_param_hashes - param_hashes_seen)
->>>>>>> 30f5efec
 
     if randomize_order:
         random.shuffle(remaining_hashes)
 
-<<<<<<< HEAD
-    retval: List[Optional[SweepRun]] = []
-    for i in range(min(n, n_remaining)):
-        next_value = remaining_params.pop(0)
-        for param, value in zip(discrete_params, next_value):
-            param.value = tuple_to_list(value)
-
-        output_config = discrete_params.to_config()
-        output_config.update(constant_config)
-        run = SweepRun(config=output_config)
-        retval.append(run)
-
-    if n > n_remaining:
-        retval.append(None)
-=======
     # we have searched over the entire parameter space
     if len(remaining_hashes) == 0:
         return None
 
     for param, hash_val in zip(discrete_params, remaining_hashes[0]):
         param.value = value_hash_lookup[param.name][hash_val]
->>>>>>> 30f5efec
 
-    return retval+    return SweepRun(config=params.to_config())
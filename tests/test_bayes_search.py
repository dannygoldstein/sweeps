from typing import Callable, Optional, Tuple, Iterable, Dict, Union

import pytest
import numpy as np
<<<<<<< HEAD
=======
from nptyping import NDArray
>>>>>>> 6c0eeff1

from .. import bayes_search as bayes
from .._types import integer, floating, ArrayLike
from .. import SweepRun, RunState, next_run, SweepConfig

from .test_random_search import check_that_samples_are_from_the_same_distribution


<<<<<<< HEAD
def squiggle(x: ArrayLike) -> np.floating:
=======
def squiggle(x: NDArray) -> np.floating:
>>>>>>> 6c0eeff1
    # the maximum of this 1d function is at x=2 and the minimum is at ~3.6 over the
    # interval 0-5
    return np.exp(-((x - 2) ** 2)) + np.exp(-((x - 6) ** 2) / 10) + 1 / (x ** 2 + 1)


<<<<<<< HEAD
def rosenbrock(x: ArrayLike) -> np.floating:
=======
def rosenbrock(x: NDArray) -> np.floating:
>>>>>>> 6c0eeff1
    # has a minimum at (1, 1, 1, 1, ...) for 4 <= ndim <= 7
    return np.sum((x[1:] - x[:-1] ** 2.0) ** 2.0 + (1 - x[:-1]) ** 2.0)


def run_bayes_search(
    f: Callable[[SweepRun], floating],
    config: SweepConfig,
    init_runs: Iterable[SweepRun] = (),
    improvement: floating = 0.1,
    num_iterations: integer = 20,
    optimium: Optional[Dict[str, floating]] = None,
    atol: Optional[Union[Dict[str, floating], floating]] = 0.2,
):

    metric_name = config["metric"]["name"]
    opt_goal = config["metric"]["goal"]

    runs = list(init_runs)
    for _ in range(num_iterations):
        suggested_run = bayes.bayes_search_next_run(
            runs, config, minimum_improvement=improvement
        )
        suggested_run.state = RunState.finished
        metric = f(suggested_run)
        suggested_run.summary_metrics[metric_name] = metric
        runs.append(suggested_run)

    if optimium is not None:
        best_run = (min if opt_goal == "minimize" else max)(
            runs, key=lambda run: run.metric_extremum(metric_name, opt_goal)
        )
        for param_name in config["parameters"]:
            left_comp = best_run.config[param_name]["value"]
            right_comp = (
                optimium if isinstance(optimium, float) else optimium[param_name]
            )
            np.testing.assert_allclose(left_comp, right_comp, atol=atol)


@pytest.mark.parametrize(
    "x",
    [
        {"distribution": "normal", "mu": 2, "sigma": 4},
        {"distribution": "log_uniform", "min": -2, "max": 3},
        {"min": 0.0, "max": 5.0},
        {"min": 0, "max": 5},
        {"distribution": "q_uniform", "min": 0.0, "max": 10.0, "q": 0.25},
    ],
)
def test_squiggle_convergence_full(x):
    def y(x: SweepRun) -> floating:
        return squiggle(x.config["x"]["value"])

    run = SweepRun(
        config={"x": {"value": np.random.uniform(0, 5)}}, state=RunState.finished
    )
    run.summary_metrics["y"] = y(run)

    runs = [run]

    config = SweepConfig(
        {
            "method": "bayes",
            "metric": {"name": "y", "goal": "maximize"},
            "parameters": {"x": x},
        }
    )

    run_bayes_search(y, config, runs, num_iterations=200, optimium={"x": 2.0})


def run_iterations(
<<<<<<< HEAD
    f: Callable[[ArrayLike], floating],
    bounds: ArrayLike,
    num_iterations: integer = 20,
    x_init: Optional[ArrayLike] = None,
    improvement: floating = 0.1,
    optimium: Optional[ArrayLike] = None,
    atol: Optional[ArrayLike] = 0.2,
    chunk_size: integer = 1,
) -> Tuple[ArrayLike, ArrayLike]:
=======
    f: Callable[[NDArray], floating],
    bounds: NDArray,
    num_iterations: integer = 20,
    x_init: Optional[NDArray] = None,
    improvement: floating = 0.1,
    optimium: Optional[NDArray] = None,
    atol: Optional[NDArray] = 0.2,
    chunk_size: integer = 1,
) -> Tuple[NDArray, NDArray]:
>>>>>>> 6c0eeff1

    if x_init is not None:
        X = x_init
    else:
        X = [np.zeros(len(bounds))]

    y = np.array([f(x) for x in X]).flatten()

    counter = 0
    for jj in range(int(np.ceil(num_iterations / chunk_size))):
        sample_X = None
        for cc in range(chunk_size):
            if counter >= num_iterations:
                break
            (sample, prob, pred, _, _,) = bayes.next_sample(
                sample_X=X,
                sample_y=y,
                X_bounds=bounds,
                current_X=sample_X,
                improvement=improvement,
            )
            if sample_X is None:
                sample_X = np.array([sample])
            else:
                sample_X = np.append(sample_X, np.array([sample]), axis=0)
            counter += 1
            print(
                "X: {} prob(I): {} pred: {} value: {}".format(
                    sample, prob, pred, f(sample)
                )
            )

        X = np.append(X, sample_X, axis=0)
        print(X[np.argmin(y)])
        y = np.array([f(x) for x in X]).flatten()

    if optimium is not None:
        optimium = np.asarray(optimium)
        representative_sample = X[np.argmin(y)]
        np.testing.assert_array_less(np.abs(representative_sample - optimium), atol)

    return X, y


def test_squiggle_explores_parameter_space():
    # This test checks whether the bayes algorithm correctly explores the parameter space
    # we sample a ton of positive examples, ignoring the negative side
    X = np.random.uniform(0, 5, 200)[:, None]
    Y = squiggle(X.ravel())
    (sample, prob, pred, _, _,) = bayes.next_sample(
        sample_X=X, sample_y=Y, X_bounds=[[-5.0, 5.0]], improvement=1.0
    )
    assert sample[0] < 0.0, "Greater than 0 {}".format(sample[0])
    # we sample missing a big chunk between 1 and 3
    X = np.vstack(
        (np.random.uniform(0, 1, 200)[:, None], np.random.uniform(4, 5, 200)[:, None])
    )
    Y = squiggle(X.ravel())
    (
        sample,
        prob,
        pred,
        _,
        _,
    ) = bayes.next_sample(sample_X=X, sample_y=Y, X_bounds=[[0.0, 5.0]])
    assert (
        sample[0] > 1.0 and sample[0] < 4.0
    ), "Sample outside of 1-3 range: {}".format(sample[0])


def test_squiggle_convergence():
    x_init = np.random.uniform(0, 5, 1)[:, None]
    run_iterations(squiggle, [[0.0, 5.0]], 200, x_init, optimium=[3.6], atol=0.2)


def test_squiggle_convergence_to_maximum():
    # This test checks whether the bayes algorithm correctly explores the parameter space
    # we sample a ton of positive examples, ignoring the negative side
    def f(x):
        return -squiggle(x)

    x_init = np.random.uniform(0, 5, 1)[:, None]
    run_iterations(f, [[0.0, 5.0]], 200, x_init, optimium=[2], atol=0.2)


def test_nans():
    def f(x):
        return np.zeros_like(x) * np.nan

    X = np.random.uniform(0, 5, 200)[:, None]
    new_x, new_y = run_iterations(f, [[-10, 10]], 1, X)
    assert new_x[-1][0] < 10.0
    assert np.isnan(new_y[-1])
    new_x += np.random.uniform(0, 5, len(new_x))[:, None]
    new_x, new_y = run_iterations(f, [[-10, 10]], 1, X)
    assert new_x[-1][0] < 10.0
    assert np.isnan(new_y[-1])


def test_squiggle_int():
    f = squiggle
    X = np.random.uniform(0, 5, 200)[:, None]
    new_X, new_y = run_iterations(f, [[-10, 10]], 1, X)
    sample = new_X[-1][0]
    assert sample < 0.0, "Greater than 0 {}".format(sample)
    assert np.isclose(sample % 1, 0)


def test_iterations_rosenbrock():
    dimensions = 3
    # x_init = np.random.uniform(0, 2, size=(1, dimensions))
    x_init = np.zeros((1, dimensions))
    run_iterations(
        rosenbrock,
        [[0.0, 2.0]] * dimensions,
        300,
        x_init,
        optimium=[1, 1, 1],
        atol=0.2,
        improvement=0.1,
    )


def test_iterations_squiggle_chunked():
    run_iterations(
        squiggle,
        [[0.0, 5.0]],
        chunk_size=5,
        num_iterations=200,
        optimium=[3.6],
        improvement=0.1,
    )


def test_bayes_search_with_zero_runs_begins_correctly(
    sweep_config_bayes_search_2params_with_metric,
):
    run = next_run(sweep_config_bayes_search_2params_with_metric, [])
    assert isinstance(run.config["v1"]["value"], int) and isinstance(
        run.config["v2"]["value"], float
    )
    v1 = sweep_config_bayes_search_2params_with_metric["parameters"]["v1"]
    v1_min, v1_max = v1["min"], v1["max"]
    v2 = sweep_config_bayes_search_2params_with_metric["parameters"]["v2"]
    v2_min, v2_max = v2["min"], v2["max"]
    assert v1_min <= run.config["v1"]["value"] <= v1_max
    assert v2_min <= run.config["v2"]["value"] <= v2_max


# search with 2 finished runs - hardcoded results
def test_runs_bayes_runs2(sweep_config_bayes_search_2params_with_metric):
    def loss_func(run: SweepRun) -> floating:
        return (run.config["v1"]["value"] - 5) ** 2 + (
            run.config["v2"]["value"] - 2
        ) ** 2

    r1 = SweepRun(
        name="b",
        state=RunState.finished,
        history=[
            {"loss": 5.0},
        ],
        config={"v1": {"value": 7}, "v2": {"value": 6}},
        summary_metrics={"zloss": 1.2},
    )
    r2 = SweepRun(
        name="b2",
        state=RunState.finished,
        config={"v1": {"value": 1}, "v2": {"value": 8}},
        summary_metrics={"loss": 52.0},
        history=[],
    )
    # need two (non running) runs before we get a new set of parameters

    runs = [r1, r2]

    for _ in range(200):
        suggestion = next_run(sweep_config_bayes_search_2params_with_metric, runs)
        metric = {"loss": loss_func(suggestion)}
        suggestion.history = [metric]
        suggestion.state = RunState.finished
        runs.append(suggestion)

    best_run = min(runs, key=lambda r: r.metric_extremum("loss", "minimum"))
    best_x = np.asarray(
        [best_run.config["v1"]["value"], best_run.config["v2"]["value"]]
    )
    optimum = np.asarray([5.0, 2.0])
    np.testing.assert_array_less(np.abs(best_x - optimum), 0.2)


# search with 2 finished runs - hardcoded results - missing metric
def test_runs_bayes_runs2_missingmetric():

    config = SweepConfig(
        {
            "metric": {"name": "loss", "goal": "minimize"},
            "method": "bayes",
            "parameters": {
                "v2": {"min": 1, "max": 10},
            },
        }
    )

    r1 = SweepRun(
        name="b",
        state=RunState.finished,
        history=[
            {"xloss": 5.0},
        ],
        config={"v2": {"value": 6}},
        summary_metrics={"zloss": 1.2},
    )
    r2 = SweepRun(
        name="b2",
        state=RunState.finished,
        config={"v2": {"value": 8}},
        summary_metrics={"xloss": 52.0},
        history=[],
    )

    runs = [r1, r2]
    for _ in range(200):
        suggestion = next_run(config, runs)
        suggestion.state = RunState.finished
        runs.append(suggestion)

    # should just choose random runs in this case as they are all imputed with the same value (zero)
    # for the loss function
    check_that_samples_are_from_the_same_distribution(
        [run.config["v2"]["value"] for run in runs],
        np.random.uniform(1, 10, 202),
        np.linspace(1, 10, 11),
    )


def test_runs_bayes_runs2_missingmetric_acc():

    config = SweepConfig(
        {
            "method": "bayes",
            "metric": {
                "name": "acc",
                "goal": "maximize",
            },
            "parameters": {"v1": {"min": 1, "max": 10}, "v2": {"min": 1, "max": 10}},
        }
    )

    r1 = SweepRun(
        name="b",
        state=RunState.finished,
        history=[
            {"xloss": 5.0},
        ],
        config={"v1": {"value": 7}, "v2": {"value": 6}},
        summary_metrics={"zloss": 1.2},
    )
    r2 = SweepRun(
        name="b2",
        state=RunState.finished,
        config={"v1": {"value": 1}, "v2": {"value": 8}},
        summary_metrics={"xloss": 52.0},
        history=[],
    )

    runs = [r1, r2]
    for _ in range(200):
        suggestion = next_run(config, runs)
        suggestion.state = RunState.finished
        runs.append(suggestion)

    # should just choose random runs in this case as they are all imputed with the same value (zero)
    # for the loss function
    check_that_samples_are_from_the_same_distribution(
        [run.config["v2"]["value"] for run in runs],
        np.random.uniform(1, 10, 202),
        np.linspace(1, 10, 11),
    )


def test_runs_bayes_nan(sweep_config_bayes_search_2params_with_metric):
    r1 = SweepRun(
        name="b",
        state=RunState.finished,
        config={"v1": {"value": 7}, "v2": {"value": 6}},
        summary_metrics={},
        history=[
            {"loss": float("NaN")},
        ],
    )
    r2 = SweepRun(
        name="b",
        state=RunState.finished,
        config={"v1": {"value": 1}, "v2": {"value": 8}},
        summary_metrics={"loss": float("NaN")},
        history=[],
    )
    r3 = SweepRun(
        name="b",
        state=RunState.finished,
        config={"v1": {"value": 2}, "v2": {"value": 3}},
        summary_metrics={},
        history=[
            {"loss": "NaN"},
        ],
    )
    r4 = SweepRun(
        name="b",
        state=RunState.finished,
        config={"v1": {"value": 4}, "v2": {"value": 5}},
        summary_metrics={"loss": "NaN"},
        history=[],
    )
    # need two (non running) runs before we get a new set of parameters
    runs = [r1, r2, r3, r4]

    for _ in range(200):
        suggestion = next_run(sweep_config_bayes_search_2params_with_metric, runs)
        suggestion.state = RunState.finished
        runs.append(suggestion)

    # should just choose random runs in this case as they are all imputed with the same value (zero)
    # for the loss function
    check_that_samples_are_from_the_same_distribution(
        [run.config["v2"]["value"] for run in runs],
        np.random.uniform(1, 10, 202),
        np.linspace(1, 10, 11),
    )


def test_runs_bayes_categorical_list():

    v2_min = 1
    v2_max = 10

    config = {
        "method": "bayes",
        "metric": {
            "name": "acc",
            "goal": "maximize",
        },
        "parameters": {
            "v1": {
                "distribution": "categorical",
                "values": [(2, 3), [3, 4], ["5", "6"], [(7, 8), ["9", [10, 11]]]],
            },
            "v2": {"min": v2_min, "max": v2_max},
        },
    }

    def loss_func(x: SweepRun) -> floating:
        v2_acc = 0.5 * (x.config["v2"]["value"] - v2_min) / (v2_max - v2_min)
        v1_acc = [0.1, 0.2, 0.5, 0.1][
            config["parameters"]["v1"]["values"].index(x.config["v1"]["value"])
        ]
        return v1_acc + v2_acc

    r1 = SweepRun(
        name="b",
        state=RunState.finished,
        config={"v1": {"value": [3, 4]}, "v2": {"value": 5}},
        history=[],
    )
    r1.summary_metrics = {"acc": loss_func(r1)}

    r2 = SweepRun(
        name="b",
        state=RunState.finished,
        config={"v1": {"value": (2, 3)}, "v2": {"value": 5}},
        history=[],
    )
    r2.summary_metrics = {"acc": loss_func(r2)}

    runs = [r1, r2]
    for _ in range(200):
        suggestion = next_run(config, runs)
        metric = {"acc": loss_func(suggestion)}
        suggestion.history = [metric]
        suggestion.state = RunState.finished
        runs.append(suggestion)

    best_run = max(runs, key=lambda r: r.metric_extremum("acc", "maximum"))
    best_x = [best_run.config["v1"]["value"], best_run.config["v2"]["value"]]

    assert best_x[0] == ["5", "6"]
    assert np.abs(best_x[1] - 10) < 0.2


def test_bayes_can_handle_preemptible_or_preempting_runs():

    v2_min = 1
    v2_max = 10

    config = {
        "method": "bayes",
        "metric": {
            "name": "acc",
            "goal": "maximize",
        },
        "parameters": {
            "v1": {
                "distribution": "categorical",
                "values": [(2, 3), [3, 4], ["5", "6"], [(7, 8), ["9", [10, 11]]]],
            },
            "v2": {"min": v2_min, "max": v2_max},
        },
    }

    def loss_func(x: SweepRun) -> floating:
        v2_acc = 0.5 * (x.config["v2"]["value"] - v2_min) / (v2_max - v2_min)
        v1_acc = [0.1, 0.2, 0.5, 0.1][
            config["parameters"]["v1"]["values"].index(x.config["v1"]["value"])
        ]
        return v1_acc + v2_acc

    r1 = SweepRun(
        name="b",
        state=RunState.preempted,
        config={"v1": {"value": [3, 4]}, "v2": {"value": 5}},
        history=[],
    )
    r1.summary_metrics = {"acc": loss_func(r1)}

    # this should not raise, and should produce the same result as if r1.state was running
    seed = np.random.get_state()
    pred = next_run(config, [r1])
    r1.state = RunState.running
    np.random.set_state(seed)
    true = next_run(config, [r1])
    assert pred.config == true.config

    r2 = SweepRun(
        name="b",
        state=RunState.preempting,
        config={"v1": {"value": (2, 3)}, "v2": {"value": 5}},
        history=[],
    )
    r2.summary_metrics = {"acc": loss_func(r2)}

    seed = np.random.get_state()
    pred = next_run(config, [r2])
    r2.state = RunState.running
    np.random.set_state(seed)
    true = next_run(config, [r2])
    assert pred.config == true.config


def test_that_constant_parameters_are_sampled_correctly():
    # from https://console.cloud.google.com/logs/query;cursorTimestamp=2021-07-07T01:02:35.636458264Z;pinnedLogId=2021-07-07T01:02:35.636458264Z%2Fxl7xiuf6empym;query=jsonPayload.message%3D%22Mismatch%20detected%20in%20shadow%20sweep%20provider%22%0AjsonPayload.data.config%20!~%20%22%5C%22method%5C%22:%20%5C%22grid%5C%22%22%0Atimestamp%3D%222021-07-07T01:02:35.636458264Z%22%0AinsertId%3D%22xl7xiuf6empym%22%0Atimestamp%3D%222021-07-07T01:02:35.636458264Z%22%0AinsertId%3D%22xl7xiuf6empym%22?project=wandb-production
    config = {
        "name": "Elastic Sweep 07-06 1027",
        "method": "bayes",
        "metric": {"goal": "maximize", "name": "IC_plus_Hitrate_risk_adj"},
        "parameters": {
            "tol": {"values": [1e-05, 0.0001, 0.0002, 2.5e-05, 5e-05, 7.5e-05]},
            "alpha": {
                "max": 6.907755278982137,
                "min": -9.210340371976182,
                "distribution": "log_uniform",
            },
            "model": {"value": "ElasticNet"},
            "target": {"values": ["1D_spec", "5D_spec", "10D_spec"]},
            "l1_ratio": {"max": 1, "min": 0, "distribution": "uniform"},
            "selection": {"values": ["cyclic", "random"]},
            "decay_days": {"values": [1, 2, 3, 4, 5, 6]},
            "cat_columns": {"value": ["Sector", "Industry", "market_simple_regime"]},
            "num_columns": {
                "value": [
                    "sales_a1.median",
                    "sales_a1.std_dev",
                    "sales_a1.median_slope",
                    "ebit_a1.median",
                    "ebit_a1.std_dev",
                    "ebit_a1.median_slope",
                    "Log Market Cap",
                    "option_skew",
                    "option_3m_90_vol",
                    "option_3m_105_vol",
                ]
            },
            "ppf_target_by": {"values": [None, "Sector", "Industry"]},
            "ppf_the_target": {"value": True},
        },
    }

    null = None
    true = True
    false = False
    runs = [
        {
            "name": "cv4uof8s",
            "config": {
                "tol": {"desc": null, "value": 7.5e-05},
                "alpha": {"desc": null, "value": 114.94621156856498},
                "model": {"desc": null, "value": "ElasticNet"},
                "_wandb": {
                    "desc": null,
                    "value": {
                        "t": {
                            "1": [3, 5],
                            "2": [3, 5],
                            "3": [2],
                            "4": "3.7.9",
                            "5": "0.10.31",
                            "8": [1, 5],
                        },
                        "framework": "tensorflow",
                        "cli_version": "0.10.31",
                        "is_jupyter_run": true,
                        "python_version": "3.7.9",
                        "is_kaggle_kernel": false,
                    },
                },
                "target": {"desc": null, "value": "1D_spec"},
                "l1_ratio": {"desc": null, "value": 0.7475487707624942},
                "selection": {"desc": null, "value": "random"},
                "decay_days": {"desc": null, "value": 4},
                "cat_columns": {
                    "desc": null,
                    "value": ["Sector", "Industry", "market_simple_regime"],
                },
                "num_columns": {
                    "desc": null,
                    "value": [
                        "sales_a1.median",
                        "sales_a1.std_dev",
                        "sales_a1.median_slope",
                        "ebit_a1.median",
                        "ebit_a1.std_dev",
                        "ebit_a1.median_slope",
                        "Log Market Cap",
                        "option_skew",
                        "option_3m_90_vol",
                        "option_3m_105_vol",
                    ],
                },
                "ppf_target_by": {"desc": null, "value": "Industry"},
                "ppf_the_target": {"desc": null, "value": true},
            },
            "summaryMetrics": {},
            "state": "failed",
        },
        {
            "config": {
                "tol": {"desc": null, "value": 7.5e-05},
                "alpha": {"desc": null, "value": 0.07239397556453357},
                "model": {"desc": null, "value": "ElasticNet"},
                "_wandb": {
                    "desc": null,
                    "value": {
                        "t": {
                            "1": [3, 5],
                            "2": [3, 5],
                            "3": [2],
                            "4": "3.7.9",
                            "5": "0.10.31",
                            "8": [1, 5],
                        },
                        "framework": "tensorflow",
                        "cli_version": "0.10.31",
                        "is_jupyter_run": true,
                        "python_version": "3.7.9",
                        "is_kaggle_kernel": false,
                    },
                },
                "target": {"desc": null, "value": "1D_spec"},
                "l1_ratio": {"desc": null, "value": 0.9317758724316296},
                "selection": {"desc": null, "value": "random"},
                "decay_days": {"desc": null, "value": 6},
                "cat_columns": {
                    "desc": null,
                    "value": ["Sector", "Industry", "market_simple_regime"],
                },
                "num_columns": {
                    "desc": null,
                    "value": [
                        "sales_a1.median",
                        "sales_a1.std_dev",
                        "sales_a1.median_slope",
                        "ebit_a1.median",
                        "ebit_a1.std_dev",
                        "ebit_a1.median_slope",
                        "Log Market Cap",
                        "option_skew",
                        "option_3m_90_vol",
                        "option_3m_105_vol",
                    ],
                },
                "ppf_target_by": {"desc": null, "value": null},
                "ppf_the_target": {"desc": null, "value": true},
            },
            "summaryMetrics": {},
            "state": "failed",
            "name": "633fjdhd",
        },
        {
            "name": "77ywpu3j",
            "summaryMetrics": {},
            "state": "failed",
            "config": {
                "tol": {"desc": null, "value": 5e-05},
                "alpha": {"desc": null, "value": 0.002774852781906077},
                "model": {"desc": null, "value": "ElasticNet"},
                "_wandb": {
                    "desc": null,
                    "value": {
                        "t": {
                            "1": [3, 5],
                            "2": [3, 5],
                            "3": [2],
                            "4": "3.7.9",
                            "5": "0.10.31",
                            "8": [1, 5],
                        },
                        "framework": "tensorflow",
                        "cli_version": "0.10.31",
                        "is_jupyter_run": true,
                        "python_version": "3.7.9",
                        "is_kaggle_kernel": false,
                    },
                },
                "target": {"desc": null, "value": "10D_spec"},
                "l1_ratio": {"desc": null, "value": 0.01483000099874121},
                "selection": {"desc": null, "value": "cyclic"},
                "decay_days": {"desc": null, "value": 6},
                "cat_columns": {
                    "desc": null,
                    "value": ["Sector", "Industry", "market_simple_regime"],
                },
                "num_columns": {
                    "desc": null,
                    "value": [
                        "sales_a1.median",
                        "sales_a1.std_dev",
                        "sales_a1.median_slope",
                        "ebit_a1.median",
                        "ebit_a1.std_dev",
                        "ebit_a1.median_slope",
                        "Log Market Cap",
                        "option_skew",
                        "option_3m_90_vol",
                        "option_3m_105_vol",
                    ],
                },
                "ppf_target_by": {"desc": null, "value": null},
                "ppf_the_target": {"desc": null, "value": true},
            },
        },
        {
            "name": "06z3nutf",
            "summaryMetrics": {},
            "config": {
                "tol": {"desc": null, "value": 0.0001},
                "alpha": {"desc": null, "value": 0.005228908948292734},
                "model": {"desc": null, "value": "ElasticNet"},
                "_wandb": {
                    "desc": null,
                    "value": {
                        "t": {
                            "1": [3, 5],
                            "2": [3, 5],
                            "3": [2],
                            "4": "3.7.9",
                            "5": "0.10.31",
                            "8": [1, 5],
                        },
                        "framework": "tensorflow",
                        "cli_version": "0.10.31",
                        "is_jupyter_run": true,
                        "python_version": "3.7.9",
                        "is_kaggle_kernel": false,
                    },
                },
                "target": {"desc": null, "value": "1D_spec"},
                "l1_ratio": {"desc": null, "value": 0.974230005151591},
                "selection": {"desc": null, "value": "random"},
                "decay_days": {"desc": null, "value": 1},
                "cat_columns": {
                    "desc": null,
                    "value": ["Sector", "Industry", "market_simple_regime"],
                },
                "num_columns": {
                    "desc": null,
                    "value": [
                        "sales_a1.median",
                        "sales_a1.std_dev",
                        "sales_a1.median_slope",
                        "ebit_a1.median",
                        "ebit_a1.std_dev",
                        "ebit_a1.median_slope",
                        "Log Market Cap",
                        "option_skew",
                        "option_3m_90_vol",
                        "option_3m_105_vol",
                    ],
                },
                "ppf_target_by": {"desc": null, "value": null},
                "ppf_the_target": {"desc": null, "value": true},
            },
            "state": "failed",
        },
        {
            "summaryMetrics": {},
            "config": {
                "tol": {"desc": null, "value": 0.0001},
                "alpha": {"desc": null, "value": 2.2736520853608524},
                "model": {"desc": null, "value": "ElasticNet"},
                "_wandb": {
                    "desc": null,
                    "value": {
                        "t": {
                            "1": [3, 5],
                            "2": [3, 5],
                            "3": [2],
                            "4": "3.7.9",
                            "5": "0.10.31",
                            "8": [1, 5],
                        },
                        "framework": "tensorflow",
                        "cli_version": "0.10.31",
                        "is_jupyter_run": true,
                        "python_version": "3.7.9",
                        "is_kaggle_kernel": false,
                    },
                },
                "target": {"desc": null, "value": "1D_spec"},
                "l1_ratio": {"desc": null, "value": 0.6713230851920869},
                "selection": {"desc": null, "value": "random"},
                "decay_days": {"desc": null, "value": 1},
                "cat_columns": {
                    "desc": null,
                    "value": ["Sector", "Industry", "market_simple_regime"],
                },
                "num_columns": {
                    "desc": null,
                    "value": [
                        "sales_a1.median",
                        "sales_a1.std_dev",
                        "sales_a1.median_slope",
                        "ebit_a1.median",
                        "ebit_a1.std_dev",
                        "ebit_a1.median_slope",
                        "Log Market Cap",
                        "option_skew",
                        "option_3m_90_vol",
                        "option_3m_105_vol",
                    ],
                },
                "ppf_target_by": {"desc": null, "value": "Industry"},
                "ppf_the_target": {"desc": null, "value": true},
            },
            "state": "failed",
            "name": "1ddlc02y",
        },
    ]

    suggestion = next_run(config, [SweepRun(**run) for run in runs])
    for key in suggestion.config:
        if key in config["parameters"] and key != "ppf_target_by":
            assert suggestion.config[key]["value"] is not None<|MERGE_RESOLUTION|>--- conflicted
+++ resolved
@@ -2,10 +2,6 @@
 
 import pytest
 import numpy as np
-<<<<<<< HEAD
-=======
-from nptyping import NDArray
->>>>>>> 6c0eeff1
 
 from .. import bayes_search as bayes
 from .._types import integer, floating, ArrayLike
@@ -14,21 +10,13 @@
 from .test_random_search import check_that_samples_are_from_the_same_distribution
 
 
-<<<<<<< HEAD
 def squiggle(x: ArrayLike) -> np.floating:
-=======
-def squiggle(x: NDArray) -> np.floating:
->>>>>>> 6c0eeff1
     # the maximum of this 1d function is at x=2 and the minimum is at ~3.6 over the
     # interval 0-5
     return np.exp(-((x - 2) ** 2)) + np.exp(-((x - 6) ** 2) / 10) + 1 / (x ** 2 + 1)
 
 
-<<<<<<< HEAD
 def rosenbrock(x: ArrayLike) -> np.floating:
-=======
-def rosenbrock(x: NDArray) -> np.floating:
->>>>>>> 6c0eeff1
     # has a minimum at (1, 1, 1, 1, ...) for 4 <= ndim <= 7
     return np.sum((x[1:] - x[:-1] ** 2.0) ** 2.0 + (1 - x[:-1]) ** 2.0)
 
@@ -101,7 +89,6 @@
 
 
 def run_iterations(
-<<<<<<< HEAD
     f: Callable[[ArrayLike], floating],
     bounds: ArrayLike,
     num_iterations: integer = 20,
@@ -111,17 +98,6 @@
     atol: Optional[ArrayLike] = 0.2,
     chunk_size: integer = 1,
 ) -> Tuple[ArrayLike, ArrayLike]:
-=======
-    f: Callable[[NDArray], floating],
-    bounds: NDArray,
-    num_iterations: integer = 20,
-    x_init: Optional[NDArray] = None,
-    improvement: floating = 0.1,
-    optimium: Optional[NDArray] = None,
-    atol: Optional[NDArray] = 0.2,
-    chunk_size: integer = 1,
-) -> Tuple[NDArray, NDArray]:
->>>>>>> 6c0eeff1
 
     if x_init is not None:
         X = x_init

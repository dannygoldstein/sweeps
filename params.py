--- conflicted
+++ resolved
@@ -10,17 +10,8 @@
 import jsonschema
 
 from .run import SweepRun
-<<<<<<< HEAD
-from .config.schema import (
-    sweep_config_jsonschema,
-    dereferenced_sweep_config_jsonschema,
-    DefaultFiller,
-    format_checker,
-)
+from .config import fill_parameter
 from ._types import ArrayLike
-=======
-from .config import fill_parameter
->>>>>>> f53ccc0a
 
 
 class HyperParameter:

--- conflicted
+++ resolved
@@ -35,8 +35,6 @@
         history: List of dicts containing the arguments to calls of wandb.log made during the run.
         search_info: Dict containing information produced by the search algorithm.
         early_terminate_info: Dict containing information produced by the early terminate algorithm.
-        stopped: Whether the run was stopped in the sweep
-        shouldStop: Whether the run should stop in the sweep
     """
 
     name: Optional[str] = None
@@ -46,8 +44,6 @@
     state: RunState = RunState.proposed
     search_info: Optional[Dict] = None
     early_terminate_info: Optional[Dict] = None
-    stopped: bool = False
-    should_stop: bool = pydantic.Field(default=False, alias="shouldStop")
 
     class Config:
         use_enum_values = True
@@ -102,11 +98,7 @@
 def next_run(
     sweep_config: Union[dict, SweepConfig],
     runs: List[SweepRun],
-<<<<<<< HEAD
-    validate: bool = True,
-=======
     validate: bool = False,
->>>>>>> 24ccf1bc
     **kwargs,
 ) -> Optional[SweepRun]:
     """Calculate the next run in a sweep.
@@ -154,11 +146,7 @@
 def stop_runs(
     sweep_config: Union[dict, SweepConfig],
     runs: List[SweepRun],
-<<<<<<< HEAD
-    validate: bool = True,
-=======
     validate: bool = False,
->>>>>>> 24ccf1bc
 ) -> List[SweepRun]:
     """Calculate the runs in a sweep to stop by early termination.
 
